
#### Why
If you code and want to protect your code from breaking in future and automatic test in present, unit tests is the way. And unit test with test runner nosetest makes [TDD](https://www.madetech.com/blog/9-benefits-of-test-driven-development) easier & powerful.

#### What
Sample project to understand writing unittests nicely using noetstests.

#### Major components
- Basics: [Read here](https://github.com/cgoldberg/python-unittest-tutorial)
- How to cover most cases with least writing (parameterize your test)
- How to speed up tests which have DB calls or external API calls (use mock & autospec)

<<<<<<< HEAD
  Step by Step [Samples here](./tests/test_cases.py)
=======
   Step by Step [Samples here](./tests/test_cases.py)
>>>>>>> 163c3dac


For all questions why or why not Test Driven Development [Read here](https://www.quora.com/What-are-the-pros-and-cons-of-test-driven-development/answer/James-Grenning-1?srid=21fD)
<|MERGE_RESOLUTION|>--- conflicted
+++ resolved
@@ -10,11 +10,7 @@
 - How to cover most cases with least writing (parameterize your test)
 - How to speed up tests which have DB calls or external API calls (use mock & autospec)
 
-<<<<<<< HEAD
-  Step by Step [Samples here](./tests/test_cases.py)
-=======
    Step by Step [Samples here](./tests/test_cases.py)
->>>>>>> 163c3dac
 
 
 For all questions why or why not Test Driven Development [Read here](https://www.quora.com/What-are-the-pros-and-cons-of-test-driven-development/answer/James-Grenning-1?srid=21fD)
